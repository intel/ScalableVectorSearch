--- conflicted
+++ resolved
@@ -125,7 +125,6 @@
     # speedup when using 4 threads.
     testcase.assertTrue(1.3 * new_time < base_time)
 
-<<<<<<< HEAD
 def test_close_lvq(original, reconstructed, primary_bits: int, residual_bits: int = 0):
     """
     Test that the reconstructed values are within the expected tolerance for LVQ compressed
@@ -159,7 +158,7 @@
     upper_bound = np.expand_dims(deltas, axis = 1)
     upper_bound = upper_bound + 0.0125 * upper_bound
     return np.all(np.abs(original - reconstructed) <= upper_bound)
-=======
+
 def test_get_distance(index, distance, data = svs.read_vecs(test_data_vecs), test_distance = True):
     """
     Test the get_distance method of an index by comparing its results with direct distance computation.
@@ -208,5 +207,4 @@
         index.get_distance(index_id + 99999, query_vector_raw)
         assert False, "Should have exception"
     except Exception as e:
-        pass
->>>>>>> 2c642d65
+        pass