# Copyright 2023 Intel Corporation
#
# Licensed under the Apache License, Version 2.0 (the "License");
# you may not use this file except in compliance with the License.
# You may obtain a copy of the License at
#
#     http://www.apache.org/licenses/LICENSE-2.0
#
# Unless required by applicable law or agreed to in writing, software
# distributed under the License is distributed on an "AS IS" BASIS,
# WITHOUT WARRANTIES OR CONDITIONS OF ANY KIND, either express or implied.
# See the License for the specific language governing permissions and
# limitations under the License.

name: Linux Build and Test

on:
  push:
    branches:
    - main
  pull_request:

permissions:
  contents: read

# This allows a subsequently queued workflow run to interrupt previous runs
concurrency:
  group: ${{ github.workflow }} @ ${{ github.event.pull_request.head.label || github.head_ref || github.ref }}
  cancel-in-progress: true

jobs:
  build:
    name: ${{ matrix.cxx }}, ${{ matrix.build_type }}, ivf=${{ matrix.ivf }}, asan=${{ matrix.asan }}
    runs-on: ubuntu-22.04
    strategy:
      matrix:
        build_type: [RelWithDebugInfo]
        ivf: [OFF, ON]
        cxx: [g++-11, g++-12, clang++-15]
        asan: [OFF]
        cmake_extra_args: ["-DSVS_BUILD_BINARIES=YES -DSVS_BUILD_EXAMPLES=YES"]
        ctest_args: [""]
        include:
<<<<<<< HEAD
        - cxx: g++-11
          cc: gcc-11
        - cxx: g++-12
          cc: gcc-12
        - cxx: clang++-15
          cc: clang-15
=======
          - cxx: g++-11
            cc: gcc-11
          - cxx: g++-12
            cc: gcc-12
          - cxx: clang++-15
            cc: clang-15
          - cxx: clang++-18
            cc: clang-18
            build_type: Debug
            ivf: OFF
            asan: ON
            # address sanitizer flags
            cmake_extra_args: >-
              -DCMAKE_CXX_FLAGS='-fsanitize=address -fno-omit-frame-pointer -g'
              -DCMAKE_C_FLAGS='-fsanitize=address -fno-omit-frame-pointer -g'
              -DCMAKE_EXE_LINKER_FLAGS='-fsanitize=address'
              -DCMAKE_SHARED_LINKER_FLAGS='-fsanitize=address'
              -DSVS_BUILD_BINARIES=NO
              -DSVS_BUILD_EXAMPLES=NO
            # skip longer-running tests
            ctest_args: "-LE long"
>>>>>>> 724ac338
        exclude:
        - cxx: g++-12
          ivf: ON

    steps:
    - uses: actions/checkout@8e8c483db84b4bee98b60c0593521ed34d9990e8 # v6.0.1
    - name: Install MKL
      timeout-minutes: 5
      run: |
        .github/scripts/setup_apt_repo_linux.sh
        sudo apt install intel-oneapi-mkl intel-oneapi-mkl-devel
        # Setup environment variables for building against MKL.
        # Persist the environment variables for use across multiple subsequent actions.
        source /opt/intel/oneapi/setvars.sh
        printenv >> $GITHUB_ENV

    - name: Install Clang 18
      if: matrix.cxx == 'clang++-18'
      run: |
        wget https://apt.llvm.org/llvm.sh
        chmod +x llvm.sh
        sudo ./llvm.sh 18

    - name: Configure build
      working-directory: ${{ runner.temp }}
      env:
        CXX: ${{ matrix.cxx }}
        CC: ${{ matrix.cc }}
        TEMP_WORKSPACE: ${{ runner.temp }}
      run: |
        cmake -B${TEMP_WORKSPACE}/build -S${GITHUB_WORKSPACE} \
              -DCMAKE_BUILD_TYPE=${{ matrix.build_type }} \
              -DSVS_BUILD_TESTS=YES \
              -DSVS_NO_AVX512=NO \
              -DSVS_EXPERIMENTAL_ENABLE_IVF=${{ matrix.ivf }} \
              ${{ matrix.cmake_extra_args }}

    - name: Build Tests and Utilities
      working-directory: ${{ runner.temp }}/build
      run: make -j$(nproc)

    - name: Run tests
      env:
        CTEST_OUTPUT_ON_FAILURE: 1
      working-directory: ${{ runner.temp }}/build/tests
      run: ctest -C ${{ matrix.build_type }} ${{ matrix.ctest_args }}

    - name: Run Cpp Examples
      if: matrix.asan != 'ON'
      env:
        CTEST_OUTPUT_ON_FAILURE: 1
      working-directory: ${{ runner.temp }}/build/examples/cpp
      run: ctest -C ${{ matrix.build_type }}<|MERGE_RESOLUTION|>--- conflicted
+++ resolved
@@ -38,39 +38,30 @@
         ivf: [OFF, ON]
         cxx: [g++-11, g++-12, clang++-15]
         asan: [OFF]
-        cmake_extra_args: ["-DSVS_BUILD_BINARIES=YES -DSVS_BUILD_EXAMPLES=YES"]
-        ctest_args: [""]
+        cmake_extra_args: [-DSVS_BUILD_BINARIES=YES -DSVS_BUILD_EXAMPLES=YES]
+        ctest_args: ['']
         include:
-<<<<<<< HEAD
         - cxx: g++-11
           cc: gcc-11
         - cxx: g++-12
           cc: gcc-12
         - cxx: clang++-15
           cc: clang-15
-=======
-          - cxx: g++-11
-            cc: gcc-11
-          - cxx: g++-12
-            cc: gcc-12
-          - cxx: clang++-15
-            cc: clang-15
-          - cxx: clang++-18
-            cc: clang-18
-            build_type: Debug
-            ivf: OFF
-            asan: ON
+        - cxx: clang++-18
+          cc: clang-18
+          build_type: Debug
+          ivf: OFF
+          asan: ON
             # address sanitizer flags
-            cmake_extra_args: >-
-              -DCMAKE_CXX_FLAGS='-fsanitize=address -fno-omit-frame-pointer -g'
-              -DCMAKE_C_FLAGS='-fsanitize=address -fno-omit-frame-pointer -g'
-              -DCMAKE_EXE_LINKER_FLAGS='-fsanitize=address'
-              -DCMAKE_SHARED_LINKER_FLAGS='-fsanitize=address'
-              -DSVS_BUILD_BINARIES=NO
-              -DSVS_BUILD_EXAMPLES=NO
-            # skip longer-running tests
-            ctest_args: "-LE long"
->>>>>>> 724ac338
+          cmake_extra_args: >-
+            -DCMAKE_CXX_FLAGS='-fsanitize=address -fno-omit-frame-pointer -g'
+            -DCMAKE_C_FLAGS='-fsanitize=address -fno-omit-frame-pointer -g'
+            -DCMAKE_EXE_LINKER_FLAGS='-fsanitize=address'
+            -DCMAKE_SHARED_LINKER_FLAGS='-fsanitize=address'
+            -DSVS_BUILD_BINARIES=NO
+            -DSVS_BUILD_EXAMPLES=NO
+           # skip longer-running tests
+          ctest_args: -LE long
         exclude:
         - cxx: g++-12
           ivf: ON
